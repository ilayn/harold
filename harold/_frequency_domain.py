import numpy as np
from numpy import (empty, empty_like, rollaxis, block, diag_indices, logspace,
                   geomspace, polyval, zeros, floor, ceil, unique, log10,
                   array)
from ._classes import transfer_to_state, transmission_zeros
from ._system_funcs import (_minimal_realization_state, hessenberg_realization)
from ._arg_utils import _check_for_state_or_transfer

__all__ = ['frequency_response']


def frequency_response(G, w=None, samples=None, w_unit='Hz', output_unit='Hz',
                       use_minreal=False):
    """
    Compute the frequency response of a State() or Transfer() representation.

    Parameters
    ----------
    G : State of Transfer
        The realization for which the frequency response is computed
    w : array_like, optional
        If not None, then this array will be used as the frequency points. If
        it is None then the routine will examine the pole/zero structure and
        create a frequency grid automatically.
    samples: int, optional
        Lower bound on the number of samples to be evaluated if ``w`` is None
    w_unit : str, optional
        ``Hz`` or ``rad/s``
    output_unit : str, optional
        ``Hz`` or ``rad/s``
    use_minreal : bool, optional
        If set to True, ``G`` will be passed through a minimal realization
        check and its uncontrollable/unobservable modes, if any, will be
        removed.

    Returns
    -------
    fr_arr : ndarray
        The frequency response of the system G with the shape ``(p, m, #freq)``
        For SISO systems, the response is squeezed and a 1D array is returned.
    w : ndarray
        Frequency grid that is used to evaluate the frequency response. The
        input/output units are taken into account.
    """
    # TODO: Investigate if *args,*kwargs is a better syntax here for
    # better argument parsing.

    _check_for_state_or_transfer(G)

    for x in (w_unit, output_unit):
        if x.lower() not in ('hz', 'rad/s'):
            raise ValueError('Frequency unit must be "Hz" or "rad/s". "{0}"'
                             ' is not recognized.'.format(x))

    w = _get_freq_grid(G, w, samples, w_unit, 'rad/s')

    if G._isgain:
        if G._isSISO:
<<<<<<< HEAD
            if isinstance(G, Transfer):
                fr_arr = array([1]*len(w))*G.num[0, 0]
=======
            if type(G).__name__ == 'Transfer':
                fr_arr = array([1]*2)*G.num[0, 0]
>>>>>>> 7218bd09
            else:
                fr_arr = array([1]*len(w))*G.d[0, 0]
        else:
<<<<<<< HEAD
            if isinstance(G, Transfer):
                fr_arr = zeros((len(w),)+G.shape) + G.to_array()
=======
            if type(G).__name__ == 'Transfer':
                fr_arr = zeros((2,)+G.shape) + G.to_array()
>>>>>>> 7218bd09
            else:
                fr_arr = zeros((len(w),)+G.shape) + G.d

            fr_arr = rollaxis(fr_arr, 0, 3)
    else:
        p, m = G.shape
        fr_arr = empty((len(w), m, p), dtype='complex')

        if type(G).__name__ == 'State':
            for row in range(p):
                aa, bb, cc = hessenberg_realization((G.a, G.b, G.c[[row], :]),
                                                    form='o', invert=True,
                                                    output='matrices')
                if use_minreal:
                    aaa, bbb, ccc = _minimal_realization_state(aa, bb, cc)
                else:
                    aaa, bbb, ccc = aa, bb, cc
                dt = G.SamplingPeriod if G.SamplingSet == 'Z' else None
                fr_arr[:, :, row] = _State_freq_resp(aaa, bbb, ccc[0, -1],
                                                     w, dt)

            if np.any(G.d):
                fr_arr += G.d.T[None, :, :]

            if G._isSISO:
                # Get rid of singleton dimensions
                fr_arr = fr_arr.ravel()
            else:
                # Currently the shape is (freqs,cols,rows) for broadcasting.
                # roll axes to have (row, col, freq) shape
                fr_arr = rollaxis(rollaxis(fr_arr, 0, 3), 1)
        else:
            iw = w*1j
            if G.SamplingSet == 'Z':
                iw = np.exp(iw*G.SamplingPeriod, out=iw)

            if G._isSISO:
                fr_arr = (polyval(G.num[0], iw)/polyval(G.den[0], iw))
            else:
                fr_arr = empty((len(w), m, p), dtype='complex')
                for rows in range(p):
                    for cols in range(m):
                        fr_arr[:, cols, rows] = (
                                polyval(G.num[rows][cols].flatten(), iw) /
                                polyval(G.den[rows][cols].flatten(), iw)
                                )
                fr_arr = rollaxis(rollaxis(fr_arr, 0, 3), 1)

    return fr_arr, w if output_unit == 'rad/s' else w/2/np.pi


def _State_freq_resp(mA, mb, sc, f, dt=None):
    """Generate the frequency response values for a state space representation.

    The realization must be strictly in the observable Hessenberg form.

    Implements the inner loop of Misra, Patel SIMAX 1988 Algo. 3.1 in
    batches of B matrices instead of looping over every column of B.

    Parameters
    ----------
    mA : array_like {n x n}
        The A matrix of the realization in the upper Hessenberg form
    mb : array_like {n x m}
        The B vector of the realization
    sc : float
        The only nonzero coefficient of the o'ble-Hessenberg form
    f : array_like
        The frequency grid
    d : bool, optional
        Evaluate on the imaginary axis or unit circle. Default is imaginary
        axis.

    Returns
    -------
    r  : complex-valued numpy array

    """
    nn, m = mA.shape[0], mb.shape[1]
    r = empty((f.size, m), dtype=complex)
    Ab = block([-mA, mb]).astype(complex)
    U = empty_like(Ab)

    imag_indices = diag_indices(nn)
    # Triangularization of a Hessenberg matrix
    for ind, val in enumerate(f):
        U[:, :] = Ab  # Working copy
        U[imag_indices] += val*1j if dt is None else np.exp(dt*val*1j)
        for x in range(1, nn):
            U[x, x:] -= (U[x, x-1] / U[x-1, x-1]) * U[x-1, x:]

        r[ind, :] = U[-1, -m:] / U[-1, -1-m]

    return r*sc


def _get_freq_grid(G, w, samples, iu, ou):
    """
    Compute a frequency grid of points for the interesting parts.

    Parameters
    ----------
    G : {State, Transfer}
        The system for which the grid will be generated
    w : array_like
        The custom grid given by the user
    samples : int
        Number of samples to be generated
    iu : str
        'Hz' or 'rad/s'
    ou : str
        'Hz' or 'rad/s'

    Returns
    -------
    wout : ndarray
        Resulting grid of frequencies.

    """
    eps = np.spacing(1.)
    sqeps = np.sqrt(eps)

    # internally always work with rad/s to comply with conventions(!).
    # Reconvert at the output if needed
    isDiscrete = G.SamplingSet == 'Z'
    if isDiscrete:
        dt = G.SamplingPeriod
        nyq_freq = np.pi / dt

    # Check the properties of the user-grid and regularize
    if w is not None:
        w = array(w)
        # TODO: Currently this branch always returns 'rad/s'
        w_u = np.array(w.squeeze(), ndmin=1, dtype=float)
        # needs to be a 1D array
        if w_u.ndim > 1:
            raise ValueError('The frequency array should be a 1D float array')

        # convert the internal array to rad/s
        if iu == 'Hz':
            w_u *= 2*np.pi

        # Discrete time behavior doesn't make sense beyond Nyquist freq.
        if isDiscrete:
            w_out = w_u[w_u <= nyq_freq] if nyq_freq < np.max(w_u) else w_u
            if w_out.size < 1:
                raise ValueError('There are no frequency points below the '
                                 'Nyquist frequency: {} Hz.'.format(0.5/dt))
        else:
            w_out = w_u
    # w is None, auto grid creation
    else:
        # We first check whether we need to bother if G is static gain which
        # needs just two samples
        if G._isgain:
            if samples is None:
                samples = 2
            ud = np.log10(nyq_freq) if isDiscrete else 2.
            ld = ud-2 if isDiscrete else -2.
            return logspace(ld, ud, samples)
        else:
            # We acquire the individual SISO system zeros to get a better
            # frequency grid resolution at each channel of a MIMO response.
            # Poles are common.
            pz_list = G.poles.tolist()
            p, m = G.shape
            for row in range(p):
                for col in range(m):
                    # Get zeros of the subsystems without creating State models
                    abcd = transfer_to_state(G[row, col], output='matrices')
                    if abcd[0] is None:
                        abcd = (np.array([]),)*3 + (abcd[-1],)
                    # abc = _minimal_realization_state(*abcd[:-1])
                    tzs = transmission_zeros(*abcd)
                    if tzs.size > 0:
                        pz_list += tzs.tolist()

            # Take a single element from complex pair and remove integrators
            int_pole = 1. if isDiscrete else 0.
            pz_list = np.array(pz_list)
            pz_list = pz_list[~(pz_list == int_pole) & ~(pz_list.imag < 0)]
            # ignore multiplicities
            pz_list = unique(pz_list)

            if pz_list.size == 0:
                # oops all integrators. Add dummy modes for range creation
                if isDiscrete:
                    pz_list = np.array([0.01+0j, -0.8+0j])  # 0j needed for log
                else:
                    pz_list = np.array([0.001, 100])

            if isDiscrete:
                # Poles at the origin are causing warnings
                # Map them to discrete inf
                # J = Transfer(np.poly([-1,1,2]),np.poly([1,0,2]), 0.5)
                # bode_plot(J)

                nz_pz = np.abs(pz_list) > np.spacing(1000.)
                pz_list[~nz_pz] = np.pi/dt
                pz_list[nz_pz] = np.log(pz_list[nz_pz]) / dt

            nat_freq = np.abs(pz_list)
            sorting_ind = nat_freq.argsort()
            nat_freq = nat_freq[sorting_ind]
            damp_fact = np.abs(pz_list.real[sorting_ind])/nat_freq

            smallest_pz = max(nat_freq[0], np.spacing(100.))
            largest_pz = min(nat_freq[-1], 1e16)
            # Add one more decade padding for modes too close to the bounds
            ud, ld = ceil(log10(largest_pz))+1, floor(log10(smallest_pz))-1
            if isDiscrete:
                ud = min(ud, np.log10(nyq_freq))
                # place at least 2 decades if ud and ld too close
                if ud - ld < 1.:
                    ld = floor(ud-2)
            nd = int(ceil(ud - ld))

        # points per decade
        ppd = 15

        if samples is None:
            samples = ppd * nd

        # Sprinkle more points around modes to get continuous bumps and dents.
        # If the plot is going to be between [1e-6, 1e6] Hz, it needs more
        # points than 'ppd' due to the squashed range around a mode. So get a
        # better number of points depending on the range 'nd'.

        # Peak frequency of an underdamped response is ωp = ωc √̅1̅-̅2̅̅ζ̅²
        # the threshold for underdamped modes:
        ind = damp_fact < 0.5
        wp = nat_freq.copy()
        wp[ind] = nat_freq[ind] * np.sqrt(1-2*damp_fact[ind]**2)
        underdamp = np.full_like(wp, np.inf)
        underdamp[ind] = damp_fact[ind]
        w_extra = []

        for idx, fr in enumerate(wp):
            # don't include singularity frequency for undamped modes
            # but miss a little
            if underdamp[idx] < sqeps:
                fr += 100*np.sqrt(np.spacing(fr))

            # Spread is [85%, 115%]
            if not np.isinf(underdamp[idx]):
                num = int(max(5, 5 - ceil(log10(max(underdamp[idx], sqeps)))))
            else:
                num = 3
            w_extra += _loglog_points_around(fr,
                                             w_extra[-1] if w_extra else None,
                                             spread=0.15,
                                             num=num)

        # sprinkle more around the nyquist frequency
        if isDiscrete:
            w_extra += logspace(ud+log10(0.75), 0.995*ud, num=ppd,
                                endpoint=True).tolist()

        # Basis grid
        w = logspace(ld, ud, samples).tolist()
        w = np.sort(w + w_extra)

        # remove the extras if any beyond nyq_freq
        if isDiscrete and w[-1] > 0.995*nyq_freq:
            w = w[w <= 0.995*nyq_freq]

        # Remove accidental exact undamped mode hits from the tails of others
        for p in nat_freq[damp_fact < sqeps]:
            w = w[~(np.abs(w-p) < 100*eps)]

        w_out = w

    if ou == 'Hz':
        w_out /= 2*np.pi

    return w_out


def _loglog_points_around(x, w, spread=0.15, num=10):
    """Place symmetriccally doubly logarithmic points around a given point x.

          ------------------------x------------------------
          o---------o------o---o-o-o-o---o------o---------o

    Skips some points if the points are already covered by the previous call

    Parameters
    ----------
    x: float
        The center point
    w: float, None
        The threshold that the new points should be greater than.
    spread: float
        The number that defines the interval for the total range
    num: int
        2*num is returned around x

    Returns
    -------
    g: ndarray
        Resulting point array

    """
    s, e = x*(1-spread), x*(1+spread)
    sl, el, xl = np.log10([s, e, x])
    # Right shift
    shr = abs(np.ceil(xl)) + 1  # Remove the 0 possibility
    # Left shift
    shl = abs(np.ceil(xl)) + 1  # Remove the 0 possibility
    g = (10**(geomspace(sl-shr, xl-shr, num, endpoint=True) + shr)).tolist()
    # If not filtered as the following large models explode in number of freqs
    # cf. "beam.mat" from SLICOT benchmark suite
    g = g if w is None else [x for x in g if x > w*1.17876863]
    g += (10**(geomspace(xl+shl, el+shl, num, endpoint=False) - shl)).tolist()
    return g<|MERGE_RESOLUTION|>--- conflicted
+++ resolved
@@ -56,23 +56,13 @@
 
     if G._isgain:
         if G._isSISO:
-<<<<<<< HEAD
-            if isinstance(G, Transfer):
-                fr_arr = array([1]*len(w))*G.num[0, 0]
-=======
             if type(G).__name__ == 'Transfer':
                 fr_arr = array([1]*2)*G.num[0, 0]
->>>>>>> 7218bd09
             else:
                 fr_arr = array([1]*len(w))*G.d[0, 0]
         else:
-<<<<<<< HEAD
-            if isinstance(G, Transfer):
-                fr_arr = zeros((len(w),)+G.shape) + G.to_array()
-=======
             if type(G).__name__ == 'Transfer':
                 fr_arr = zeros((2,)+G.shape) + G.to_array()
->>>>>>> 7218bd09
             else:
                 fr_arr = zeros((len(w),)+G.shape) + G.d
 
